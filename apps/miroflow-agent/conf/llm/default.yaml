# conf/llm/default.yaml - Default LLM configuration
#
# NOTE: Sensitive information (api_key, base_url) should be set in .env file
# The system will automatically read from environment variables:
#   - OPENAI_API_KEY / OPENAI_BASE_URL (for openai/qwen provider)
#   - ANTHROPIC_API_KEY / ANTHROPIC_BASE_URL (for anthropic provider)
#
# You can still override these values here if needed, but it's NOT recommended
# as it may lead to accidental exposure when pushing code to git.

provider: "openai" # openai, anthropic, qwen
model_name: "gpt-4.1"
async_client: false
temperature: 0.3
top_p: 1.0
min_p: 0.0
top_k: -1
max_tokens: 4096
max_context_length: 200000
<<<<<<< HEAD
keep_tool_result: -1

# API credentials - leave empty/null to use environment variables (recommended)
api_key: null
base_url: null
=======
api_key: ""
base_url: 
keep_tool_result: -1
>>>>>>> 2b54f263
<|MERGE_RESOLUTION|>--- conflicted
+++ resolved
@@ -1,5 +1,5 @@
-# conf/llm/default.yaml - Default LLM configuration
-#
+conf/llm/default.yaml - Default LLM configuration
+
 # NOTE: Sensitive information (api_key, base_url) should be set in .env file
 # The system will automatically read from environment variables:
 #   - OPENAI_API_KEY / OPENAI_BASE_URL (for openai/qwen provider)
@@ -17,14 +17,8 @@
 top_k: -1
 max_tokens: 4096
 max_context_length: 200000
-<<<<<<< HEAD
 keep_tool_result: -1
 
 # API credentials - leave empty/null to use environment variables (recommended)
 api_key: null
-base_url: null
-=======
-api_key: ""
-base_url: 
-keep_tool_result: -1
->>>>>>> 2b54f263
+base_url: null