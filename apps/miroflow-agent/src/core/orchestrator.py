--- conflicted
+++ resolved
@@ -198,21 +198,13 @@
             "The structure should follow standard academic or professional report conventions.\n"
             "Guidelines:\n"
             "- **Language**: Detect the language of the task description. The outline (titles and summaries) MUST be in the SAME language (Chinese or English).\n"
-<<<<<<< HEAD
-            "- **Word Count Planning**: CAREFULLY CHECK if the task specifies a total word count (e.g., '12000-15000 words'). If so, you MUST plan the word count for EACH section to ensure the total meets the requirement. This is CRITICAL. If the task requires a long report, ensure you create enough detailed sections to justify the length.\n"
-=======
             "- **Word Count Planning**: Check if the task specifies a total word count (e.g., '1500-2000 words'). If so, you MUST plan the word count for EACH section to ensure the total meets the requirement. Even if not specified, aim for a comprehensive length (~1500 words) and allocate accordingly.\n"
->>>>>>> 42a9309f
             "- **Structure**: Each section object MUST include a 'word_count' field specifying the target length. The value must be in the SAME language as the outline (e.g., '~300字' for Chinese, '~300 words' for English).\n"
             "- The outline must include 'Introduction' (or '引言'), 'Conclusion' (or '结论'), and 'References' (or '参考资料') sections, translated appropriately.\n"
             "- Organize the main body into logical sections and subsections based on the research findings.\n"
             "- Do NOT use generic section titles like 'Main Report Body' or 'Body'. Use descriptive titles.\n"
-<<<<<<< HEAD
             "- Output STRICTLY in valid JSON format. Do NOT include any conversational text or markdown formatting (like ```json) outside the JSON object. Just the raw JSON.\n"
             "- Structure:\n"
-=======
-            "- Output STRICTLY in JSON format with the following structure:\n"
->>>>>>> 42a9309f
             "{\n"
             "  \"title\": \"Proposed Report Title\",\n"
             "  \"sections\": [\n"
@@ -261,7 +253,6 @@
                 response, message_history, agent_type="main"
             )
 
-<<<<<<< HEAD
         # Try to parse JSON; with retry and fallback
         outline: Dict[str, Any] = {}
 
@@ -297,19 +288,10 @@
             outline = parse_json_loose(outline_text)
             if not isinstance(outline, dict):
                 raise ValueError("Parsed JSON is not a dictionary")
-=======
-        # Try to parse JSON; fall back to a minimal outline structure
-        outline: Dict[str, Any]
-        try:
-            outline = json.loads(outline_text)
-            if not isinstance(outline, dict):
-                raise ValueError("Outline root is not a JSON object")
->>>>>>> 42a9309f
         except Exception as e:
             self.task_log.log_step(
                 "warning",
                 "Report | Outline",
-<<<<<<< HEAD
                 f"First JSON parse failed: {e}. Retrying generation...",
             )
             
@@ -371,39 +353,6 @@
                         },
                     ],
                 }
-=======
-                f"Failed to parse outline JSON, using fallback outline: {e}",
-            )
-            outline = {
-                "title": task_description[:80],
-                "sections": [
-                    {
-                        "id": "1",
-                        "title": "Introduction",
-                        "summary": "Introduction to the topic.",
-                        "word_count": "~200 words",
-                    },
-                    {
-                        "id": "2",
-                        "title": "Analysis",
-                        "summary": "Detailed analysis based on research.",
-                        "word_count": "~800 words",
-                    },
-                    {
-                        "id": "3",
-                        "title": "Conclusion",
-                        "summary": "Summary of findings.",
-                        "word_count": "~300 words",
-                    },
-                    {
-                        "id": "4",
-                        "title": "References",
-                        "summary": "List of sources.",
-                        "word_count": "~100 words",
-                    },
-                ],
-            }
->>>>>>> 42a9309f
 
         # Log outline JSON (truncated if very long)
         try:
